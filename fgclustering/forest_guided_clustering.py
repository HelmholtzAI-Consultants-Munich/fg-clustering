--- conflicted
+++ resolved
@@ -226,11 +226,7 @@
         )
 
     def plot_feature_importance(
-<<<<<<< HEAD
         self, thr_distance: float = 0, top_n: int = None, num_cols: int = 4, save: str = None
-=======
-        self, thr_pvalue: float = 1, top_n: int = None, num_cols: int = 4, cmap_target_dict: dict = None, save: str = None
->>>>>>> 417308cb
     ):
         """
         Plot feature importance based on global and local feature importance.
@@ -327,16 +323,8 @@
 
         if distributions:
             plotting._plot_distributions(
-<<<<<<< HEAD
+
                 self.data_clustering_ranked[selected_features], thr_distance, top_n, num_cols, save
-=======
-                self.data_clustering_ranked[selected_features], 
-                thr_pvalue, 
-                top_n, 
-                num_cols, 
-                cmap_target_dict, 
-                save,
->>>>>>> 417308cb
             )
 
         if heatmap:
