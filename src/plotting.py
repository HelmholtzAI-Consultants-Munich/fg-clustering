--- conflicted
+++ resolved
@@ -5,28 +5,21 @@
 import numpy as np
 import pandas as pd
 import seaborn as sns
+import matplotlib
 import matplotlib.pyplot as plt
-
-<<<<<<< HEAD
+from matplotlib.patches import Patch
+
 from bisect import bisect
 from scipy.stats import f_oneway
 from sklearn.utils import resample
-=======
+
 from scipy.stats import f_oneway, chisquare
->>>>>>> d0650972
 from sklearn_extra.cluster import KMedoids
 from sklearn.preprocessing import StandardScaler, MinMaxScaler
 
-<<<<<<< HEAD
 import src.optimizer as opt
-=======
 from statsmodels.stats import multitest
 
-import matplotlib
-from matplotlib.patches import Patch
-
-
->>>>>>> d0650972
 
 ############################################
 # Plot forest-guided clustering results as heatmap
@@ -223,11 +216,6 @@
         spine.set_visible(False)
     plt.title('Forest-Guided Clustering')
 
-
-
-
-
-
     if method == "regression":
         norm = matplotlib.colors.Normalize(vmin=target_values_original.min(), vmax=target_values_original.max())
 
@@ -309,7 +297,6 @@
 
 def _get_feature_importance_clusterwise(X_anova):
     
-<<<<<<< HEAD
     X_anova.loc[:,'CHAS'] = X_anova['CHAS'].astype('category')
     
     clusters = X_anova['cluster']
@@ -343,6 +330,7 @@
 
 def _plot_feature_importance(output, X_anova, num_cols = 6):
 
+    X_anova = X_anova.copy()
     num_clusters = len(X_anova['cluster'].unique())
     importance = _get_feature_importance_clusterwise(X_anova)
 
@@ -367,10 +355,8 @@
     plt.show()
         
 
-def plot_forest_guided_clustering(output, model, distanceMatrix, data, target_column, k, thr_pvalue, random_state):
-=======
+
 def plot_forest_guided_clustering(output, model, distanceMatrix, data, target_column, k, thr_pvalue, random_state, method):
->>>>>>> d0650972
     """
     Plot forest-guided clustering results as heatmap but exclude feature that show no significant difference across clusters. 
     Parameters
@@ -404,14 +390,7 @@
     cluster_labels = KMedoids(n_clusters=k, random_state=random_state).fit(distanceMatrix).labels_
     
     X_anova = _anova_test(X, y, cluster_labels, thr_pvalue)
-<<<<<<< HEAD
-
-    
-    #_plot_heatmap(output, X_anova)
-    #_plot_boxplots(output, X_anova)
-    _plot_feature_importance(output, X_anova.copy())
-=======
     
     _plot_heatmap(output, X_anova, method)
     _plot_boxplots(output, X_anova)
->>>>>>> d0650972
+    _plot_feature_importance(output, X_anova)
